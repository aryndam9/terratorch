--- conflicted
+++ resolved
@@ -13,38 +13,6 @@
 from terratorch.datamodules.utils import wrap_in_compose_is_list
 from terratorch.datasets import Sen1Floods11NonGeo
 
-<<<<<<< HEAD
-MEANS = [
-    0.16450718,
-    0.1412956,
-    0.13795798,
-    0.12353792,
-    0.1481099,
-    0.23991728,
-    0.28587557,
-    0.26345379,
-    0.30902815,
-    0.04911151,
-    0.00652506,
-    0.2044958,
-    0.11912015,
-]
-STDS = [
-    0.06977374,
-    0.07406382,
-    0.07370365,
-    0.08692279,
-    0.07778555,
-    0.09105416,
-    0.10690993,
-    0.10096586,
-    0.11798815,
-    0.03380113,
-    0.01463465,
-    0.09772074,
-    0.07659938,
-]
-=======
 MEANS = {
     "COASTAL_AEROSOL": 0.16450718,
     "BLUE": 0.1412956,
@@ -76,32 +44,12 @@
     "SWIR_1": 0.09772074,
     "SWIR_2": 0.07659938,
 }
->>>>>>> bde96b00
-
 
 class Sen1Floods11NonGeoDataModule(NonGeoDataModule):
     """NonGeo Fire Scars data module implementation"""
 
     def __init__(
         self,
-<<<<<<< HEAD
-        batch_size: int = 4,
-        num_workers: int = 0,
-        train_transform: A.Compose | None | list[A.BasicTransform] = None,
-        val_transform: A.Compose | None | list[A.BasicTransform] = None,
-        test_transform: A.Compose | None | list[A.BasicTransform] = None,
-        **kwargs: Any,
-    ) -> None:
-        super().__init__(Sen1Floods11NonGeo, batch_size, num_workers, **kwargs)
-        bands = kwargs["bands"]
-        if bands is not None:
-            means = [MEANS[b] for b in bands]
-            stds = [STDS[b] for b in bands]
-        self.train_transform = wrap_in_compose_is_list(train_transform)
-        self.val_transform = wrap_in_compose_is_list(val_transform)
-        self.test_transform = wrap_in_compose_is_list(test_transform)
-        self.aug = AugmentationSequential(K.Normalize(means, stds), data_keys=["image", "mask"])
-=======
         data_root: str,
         batch_size: int = 4,
         num_workers: int = 0,
@@ -189,5 +137,4 @@
             num_workers=self.num_workers,
             collate_fn=self.collate_fn,
             drop_last=split == "train" and self.drop_last,
-        )
->>>>>>> bde96b00
+        )