# lightning.pytorch==2.1.1
seed_everything: 42
trainer:
  accelerator: cpu
  strategy: auto
  devices: auto
  num_nodes: 1
  # precision: 16-mixed
  logger:
    class_path: TensorBoardLogger
    init_args:
      save_dir: tests/
      name: all_ecos_random
  callbacks:
    - class_path: RichProgressBar
    - class_path: LearningRateMonitor
      init_args:
        logging_interval: epoch
    - class_path: EarlyStopping
      init_args:
        monitor: val/loss
        patience: 100
<<<<<<< HEAD
  max_epochs: 3
=======
  max_epochs: 2
>>>>>>> 5e3d2c55
  check_val_every_n_epoch: 1
  log_every_n_steps: 20
  enable_checkpointing: true
  default_root_dir: tests/
data:
  class_path: GenericNonGeoPixelwiseRegressionDataModule
  init_args:
    batch_size: 2
    num_workers: 4
    train_transform:
      - class_path: albumentations.HorizontalFlip
        init_args:
          p: 0.5      
      - class_path: albumentations.Rotate
        init_args:
          limit: 30
          border_mode: 0 # cv2.BORDER_CONSTANT
          value: 0
          # mask_value: 1
          p: 0.5
      - class_path: ToTensorV2
    dataset_bands:
      - 0
      - BLUE
      - GREEN
      - RED
      - NIR_NARROW
      - SWIR_1
      - SWIR_2
      - 1
      - 2
      - 3
      - 4
    output_bands:
      - BLUE
      - GREEN
      - RED
      - NIR_NARROW
      - SWIR_1
      - SWIR_2
    rgb_indices:
      - 2
      - 1
      - 0
    train_data_root: tests/resources/inputs
    train_label_data_root: tests/resources/inputs
    val_data_root: tests/resources/inputs
    val_label_data_root: tests/resources/inputs
    test_data_root: tests/resources/inputs
    test_label_data_root: tests/resources/inputs 
    img_grep: "regression*input*.tif"
    label_grep: "regression*label*.tif"
    means:
    - 547.36707
    - 898.5121
    - 1020.9082
    - 2665.5352
    - 2340.584
    - 1610.1407
    stds:
    - 411.4701
    - 558.54065
    - 815.94025
    - 812.4403
    - 1113.7145
    - 1067.641
    no_label_replace: -1
    no_data_replace: 0

model:
  class_path: terratorch.tasks.PixelwiseRegressionTask
  init_args:
    model_args:
      decoder: UperNetDecoder
      pretrained: false
      backbone: prithvi_swin_B
      # backbone_pretrained_cfg_overlay:
      #   file: tests/prithvi_swin_B.pt
      backbone_drop_path_rate: 0.3
      # backbone_window_size: 8
      decoder_channels: 256
      in_channels: 6
      bands:
        - BLUE
        - GREEN
        - RED
        - NIR_NARROW
        - SWIR_1
        - SWIR_2
      num_frames: 1
      head_dropout: 0.5708022831486758
      head_final_act: torch.nn.ReLU
      head_learned_upscale_layers: 2
    loss: rmse
    #aux_heads:
    #  - name: aux_head
    #    decoder: IdentityDecoder
    #    decoder_args:
    #      decoder_out_index: 2
    #      head_dropout: 0,5
    #      head_channel_list:
    #        - 64
    #      head_final_act: torch.nn.ReLU
    #aux_loss:
    #  aux_head: 0.4
    ignore_index: -1
    freeze_backbone: true
    freeze_decoder: false
    model_factory: PrithviModelFactory

    # uncomment this block for tiled inference
    # tiled_inference_parameters:
    #   h_crop: 224
    #   h_stride: 192
    #   w_crop: 224
    #   w_stride: 192
    #   average_patches: true
optimizer:
  class_path: torch.optim.AdamW
  init_args:
    lr: 0.00013524680528283027
    weight_decay: 0.047782217873995426
lr_scheduler:
  class_path: ReduceLROnPlateau
  init_args:
    monitor: val/loss<|MERGE_RESOLUTION|>--- conflicted
+++ resolved
@@ -20,11 +20,7 @@
       init_args:
         monitor: val/loss
         patience: 100
-<<<<<<< HEAD
   max_epochs: 3
-=======
-  max_epochs: 2
->>>>>>> 5e3d2c55
   check_val_every_n_epoch: 1
   log_every_n_steps: 20
   enable_checkpointing: true
